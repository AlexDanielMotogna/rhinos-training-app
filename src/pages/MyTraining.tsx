--- conflicted
+++ resolved
@@ -65,9 +65,7 @@
   const [workoutReport, setWorkoutReport] = useState<WorkoutReport | null>(null);
   const [showWorkoutReport, setShowWorkoutReport] = useState(false);
   const [lastWorkoutTitle, setLastWorkoutTitle] = useState('');
-<<<<<<< HEAD
   const [generatingReport, setGeneratingReport] = useState(false);
-=======
   const [showFinishDialog, setShowFinishDialog] = useState(false);
   const [pendingWorkout, setPendingWorkout] = useState<{
     entries: WorkoutEntry[];
@@ -76,7 +74,6 @@
     estimatedMinutes: number;
     totalSets: number;
   } | null>(null);
->>>>>>> 46f9d30d
 
   const user = getUser();
   const trainingTypes = getTrainingTypes();
@@ -296,9 +293,6 @@
     setShowStartWorkout(true);
   };
 
-<<<<<<< HEAD
-  const handleFinishWorkout = async (entries: WorkoutEntry[], notes: string, duration: number) => {
-=======
   // Interceptor: Show duration dialog instead of saving directly
   const handleFinishWorkoutRequest = (entries: WorkoutEntry[], notes: string, elapsedMinutes: number) => {
     const totalSets = entries.reduce((sum, entry) => sum + (entry.setData?.length || 0), 0);
@@ -315,8 +309,7 @@
   };
 
   // Actual save function (called after duration confirmation)
-  const handleFinishWorkout = (entries: WorkoutEntry[], notes: string, duration: number) => {
->>>>>>> 46f9d30d
+  const handleFinishWorkout = async (entries: WorkoutEntry[], notes: string, duration: number) => {
     if (user && startingPlan) {
       const today = new Date().toISOString().split('T')[0];
 
@@ -382,9 +375,6 @@
     setShowBlockWorkout(true);
   };
 
-<<<<<<< HEAD
-  const handleFinishBlockWorkout = async (entries: WorkoutEntry[], notes: string, duration: number) => {
-=======
   // Interceptor for block workouts
   const handleFinishBlockWorkoutRequest = (entries: WorkoutEntry[], notes: string, elapsedMinutes: number) => {
     const totalSets = entries.reduce((sum, entry) => sum + (entry.setData?.length || 0), 0);
@@ -400,8 +390,7 @@
     setShowFinishDialog(true);
   };
 
-  const handleFinishBlockWorkout = (entries: WorkoutEntry[], notes: string, duration: number) => {
->>>>>>> 46f9d30d
+  const handleFinishBlockWorkout = async (entries: WorkoutEntry[], notes: string, duration: number) => {
     if (user && selectedBlock) {
       const today = new Date().toISOString().split('T')[0];
 
@@ -797,7 +786,6 @@
         workoutTitle={lastWorkoutTitle}
       />
 
-<<<<<<< HEAD
       {/* Generating Report Loading Dialog */}
       <Dialog open={generatingReport} maxWidth="sm" fullWidth>
         <DialogContent>
@@ -817,7 +805,7 @@
           </Box>
         </DialogContent>
       </Dialog>
-=======
+
       {/* Finish Workout Duration Dialog */}
       {pendingWorkout && (
         <FinishWorkoutDialog
@@ -841,7 +829,6 @@
           totalSets={pendingWorkout.totalSets}
         />
       )}
->>>>>>> 46f9d30d
     </Box>
   );
 };