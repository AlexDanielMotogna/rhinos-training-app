--- conflicted
+++ resolved
@@ -80,11 +80,7 @@
       return;
     }
 
-<<<<<<< HEAD
     // Build URL - VITE_API_URL already includes /api
-=======
-    // Build URL - VITE_API_URL already includes /api in production
->>>>>>> 9b45bcdb
     const baseUrl = import.meta.env.VITE_API_URL || 'http://localhost:5000/api';
     const url = pollId
       ? `${baseUrl}/sse/polls/${pollId}`
